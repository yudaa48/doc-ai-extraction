--- conflicted
+++ resolved
@@ -10,11 +10,7 @@
         url = 'https://maps.googleapis.com/maps/api/geocode/json'
         params = {
             'address': address,
-<<<<<<< HEAD
             'key': os.getenv("API_KEY")
-=======
-            'key': 'AIzaSyDucpRvNFKpIKjWc5ja4IgGW40DelhzFBk'
->>>>>>> c3c1f29e
         }
         
         # Make the GET request
