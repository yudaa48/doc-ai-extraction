import tempfile
import streamlit as st
import pandas as pd
import json
import os
import shutil
import PyPDF2
import io
from google.cloud import storage, documentai
from google.api_core.client_options import ClientOptions
from typing import Dict, Any, Optional, List, Union, Union
from datetime import datetime
from PIL import Image
from pdf2image import convert_from_path

# Predefined Configuration
PROJECT_CONFIG = {
    "project_id": "neon-camp-449123-j1",
    "location": "us",
    "processor_id": "65b51dc1bf01ad16",
    "input_bucket": "doc-ai-extraction",
    "output_bucket": "doc-ai-extraction"
}

class DocumentPageSplitter:
    def __init__(self, input_file_path: str, output_dir: str = 'page_splits'):
        """
        Initialize page splitter for a given document
        
        Args:
            input_file_path (str): Path to the input document
            output_dir (str, optional): Directory to save split pages. Defaults to 'page_splits'.
        """
        self.input_file_path = input_file_path
        self.file_extension = os.path.splitext(input_file_path)[1].lower()
        
        # Ensure output directory exists
        self.output_dir = output_dir
        os.makedirs(self.output_dir, exist_ok=True)
    
    def split_pdf_pages(self) -> List[str]:
        """
        Split PDF into individual page files
        
        Returns:
            List[str]: Paths to split page files
        
        Raises:
            ValueError: If input file is not a PDF
            FileNotFoundError: If input file does not exist
        """
        # Validate input file
        if not os.path.exists(self.input_file_path):
            raise FileNotFoundError(f"Input file not found: {self.input_file_path}")
        
        if self.file_extension != '.pdf':
            raise ValueError(f"Unsupported file type. Expected PDF, got {self.file_extension}")
        
        page_files = []
        
        # Open the PDF file
        try:
            with open(self.input_file_path, 'rb') as pdf_file:
                pdf_reader = PyPDF2.PdfReader(pdf_file)
                
                # Iterate through each page
                for page_num in range(len(pdf_reader.pages)):
                    # Create a new PDF writer for this page
                    pdf_writer = PyPDF2.PdfWriter()
                    pdf_writer.add_page(pdf_reader.pages[page_num])
                    
                    # Generate output path for this page
                    output_path = os.path.join(
                        self.output_dir, 
                        f'page_{page_num + 1}.pdf'
                    )
                    
                    # Write the page to a new PDF file
                    with open(output_path, 'wb') as output_file:
                        pdf_writer.write(output_file)
                    
                    page_files.append(output_path)
        
        except Exception as e:
            # Log the specific error
            print(f"Error splitting PDF: {e}")
            # Clean up any partially created files
            for file in page_files:
                try:
                    os.remove(file)
                except:
                    pass
            raise
        
        # Verify files were created
        if not page_files:
            raise ValueError("No pages were extracted from the PDF")
        
        return page_files

    def cleanup(self):
        """
        Remove the temporary page split directory
        """
        try:
            if os.path.exists(self.output_dir):
                shutil.rmtree(self.output_dir)
        except Exception as e:
            print(f"Error cleaning up page splits: {e}")

class DocumentAIProcessor:
    def __init__(self, project_id: str, location: str):
        """Initialize Document AI and Google Cloud Storage clients"""
        self.project_id = project_id
        self.location = location
        
        # Document AI client
        opts = ClientOptions(api_endpoint=f"{location}-documentai.googleapis.com")
        self.documentai_client = documentai.DocumentProcessorServiceClient(client_options=opts)
        
        # Google Cloud Storage client
        self.storage_client = storage.Client()
        
        # Define main sections based on schema
        self.main_sections = [
            'charges', 'cmv', 'damage', 'disposition_of_injured_killed',
            'factors_conditions', 'identification_location', 'investigator',
            'narrative', 'vehicle_driver_persons'
        ]

    def process_page(
        self, 
        processor_id: str, 
        file_path: str, 
        page_number: int
    ) -> Dict[str, Any]:
        """
        Process a single page document
        """
        # Construct processor name
        name = self.documentai_client.processor_path(self.project_id, self.location, processor_id)
        
        # Read file
        with open(file_path, "rb") as pdf_file:
            pdf_content = pdf_file.read()
            print(f"Page {page_number} content size: {len(pdf_content)} bytes")
        
        # Prepare raw document
        raw_document = documentai.RawDocument(
            content=pdf_content, 
            mime_type="application/pdf"
        )
        
        # Process document
        request = documentai.ProcessRequest(
            name=name,
            raw_document=raw_document
        )
        
        try:
            result = self.documentai_client.process_document(request=request)
            document = result.document
            
            # Log document entities count
            print(f"Page {page_number} found {len(document.entities)} entities")
            
            # Convert to dictionary with debug information
            processed_page = self._document_to_dict(document, page_number)
            processed_page['page_number'] = page_number
            processed_page['original_file_path'] = file_path
            
            return processed_page
            
        except Exception as e:
            print(f"Error processing page {page_number}: {str(e)}")
            raise

    def upload_to_gcs(self, bucket_name: str, source_file_path: str, destination_blob_name: str, prefix: str = '') -> str:
        """
        Upload a file to Google Cloud Storage
        
        Args:
            bucket_name (str): Name of the GCS bucket
            source_file_path (str): Local path of the file to upload
            destination_blob_name (str): Destination filename
            prefix (str, optional): Prefix/folder path in the bucket
        
        Returns:
            str: GCS URI of the uploaded file
        """
        try:
            # Remove 'gs://' if present and split bucket path
            bucket_name = bucket_name.replace('gs://', '')
            # Split bucket path to handle nested paths
            bucket_parts = bucket_name.split('/')
            base_bucket = bucket_parts[0]
            
            # Add any additional path components to the prefix
            if len(bucket_parts) > 1:
                additional_path = '/'.join(bucket_parts[1:])
                prefix = f"{additional_path}/{prefix}" if prefix else additional_path
            
            # Verify bucket exists and is accessible
            bucket = self.storage_client.bucket(base_bucket)
            
            if not bucket.exists():
                raise ValueError(f"Bucket {base_bucket} does not exist or is not accessible")
            
            # Construct full blob path with prefix
            full_blob_path = f"{prefix}/{destination_blob_name}" if prefix else destination_blob_name
            full_blob_path = full_blob_path.replace('//', '/')  # Remove any double slashes
            
            # Upload the file
            blob = bucket.blob(full_blob_path)
            blob.upload_from_filename(source_file_path)
            
            return f"gs://{base_bucket}/{full_blob_path}"
        
        except Exception as e:
            st.error(f"GCS Upload Error: {str(e)}")
            raise

    def _document_to_dict(self, document, page_number=None) -> Dict[str, Any]:
        """
        Convert Document AI document to dictionary with section-based organization
        
        Args:
            document: Document AI document object
            page_number: Optional page number for logging
            
        Returns:
            Dict containing structured document data
        """
        document_dict = {
            "text": document.text,
            "sections": {section: [] for section in self.main_sections}
        }
        
        # Create entity mapping
        entity_map = {}
        
        # First pass: Create all entities and store in map
        for entity in document.entities:
            entity_id = id(entity)
            print(f"\nProcessing entity: {entity.type_}")
            
            # Get the base section type
            section = self._get_entity_section(entity.type_)
            if not section:
                print(f"No section found for entity type: {entity.type_}")
                continue
                
            entity_info = {
                "type": entity.type_.lower().replace(' ', '_'),
                "value": entity.mention_text,
                "confidence": entity.confidence,
                "child_entities": [],
                "parent_id": None,
                "section": section  # Store section information
            }
            
            # Add normalized value if it exists
            if hasattr(entity, 'normalized_value'):
                if isinstance(entity.normalized_value, dict):
                    entity_info["normalized_value"] = entity.normalized_value.get('text', '')
                else:
                    entity_info["normalized_value"] = str(entity.normalized_value)
            
            # Process properties (child entities)
            if hasattr(entity, 'properties') and entity.properties:
                print(f"Found {len(entity.properties)} child properties")
                for child in entity.properties:
                    child_id = id(child)
                    child_info = {
                        "type": child.type_.lower().replace(' ', '_'),
                        "value": child.mention_text,
                        "confidence": child.confidence,
                        "child_entities": [],
                        "parent_id": entity_id
                    }
                    
                    # Process subproperties (grandchild entities)
                    if hasattr(child, 'properties') and child.properties:
                        print(f"Found {len(child.properties)} grandchild properties")
                        for subchild in child.properties:
                            subchild_id = id(subchild)
                            subchild_info = {
                                "type": subchild.type_.lower().replace(' ', '_'),
                                "value": subchild.mention_text,
                                "confidence": subchild.confidence,
                                "parent_id": child_id
                            }
                            child_info["child_entities"].append(subchild_info)
                    
                    entity_info["child_entities"].append(child_info)
            
            entity_map[entity_id] = entity_info
            
            # Add to appropriate section
            document_dict["sections"][section].append(entity_info)
        
        return document_dict

    def _get_entity_section(self, entity_type: str) -> Optional[str]:
        """Determine which main section an entity belongs to, supporting nested types"""
        entity_type_lower = entity_type.lower()
        
        # Check direct section match
        for section in self.main_sections:
            if entity_type_lower.startswith(section):
                return section
                
        # Check nested type patterns
        if '/' in entity_type_lower:
            base_type = entity_type_lower.split('/')[0]
            for section in self.main_sections:
                if base_type.startswith(section):
                    return section
        
        return None

    def match_string_for_boolean(self, types: str, string: str) -> str:
        elgible_type = ["outside_city_limit", "crash_damage_1000", 
                        'owner_lesse_tick_box','proof_of_fin_resp','investigation_complete']
        if types.lower() in elgible_type:
            return "true" if "☑" in string.lower() else "false"
        return string
    
    def extract_person_description(self, description: str) -> Dict[str, str]:
        """
        Extract and decode detailed person description
        
        Args:
            description: Raw person description string
            
        Returns:
            Dictionary of decoded person information with structured details
        """
        # Initialize structured fields
        fields = {
            'injury_severity': '',
            'age': '',
            'ethnicity': '',
            'sex': '',
            'eject': '',
            'restr': '',
            'airbag': '',
            'helmet': '',
            'sol': '',
            'alc_spec': '',
            'alc_result': '',
            'drug_spec': '',
            'drug_result': '',
            'drug_category': ''
        }
        
        if not description:
            return fields
        
        # Clean and split description by lines
        parts = [p.strip() for p in description.split('\n') if p.strip()]
        
        try:
            # Ensure we have enough parts
            if len(parts) < 8:
                return fields
            
            # Parse fields in order
            fields['injury_severity'] = self.data_dict.get_description('INJURY_SEVERITY', parts[0])
            
            # Age (find first numeric value)
            age_parts = [p for p in parts if p.isdigit()]
            if age_parts:
                fields['age'] = age_parts[0]
            
            # Ethnicity 
            ethnicity_parts = [p for p in parts if p in self.data_dict.ETHNICITY]
            if ethnicity_parts:
                fields['ethnicity'] = self.data_dict.get_description('ETHNICITY', ethnicity_parts[0])
            
            # Sex
            sex_parts = [p for p in parts if p in self.data_dict.SEX_CODES]
            if sex_parts:
                fields['sex'] = self.data_dict.SEX_CODES.get(sex_parts[0], sex_parts[0])
            
            # Find parts for other fields
            remaining_parts = [p for p in parts if p not in [
                fields['injury_severity'], 
                fields.get('age', ''), 
                fields.get('ethnicity', ''), 
                fields.get('sex', '')
            ]]
            
            # Ensure at least 5 more parts are available
            if len(remaining_parts) >= 5:
                # Eject
                fields['eject'] = self.data_dict.EJECT_CODES.get(remaining_parts[0], remaining_parts[0])
                
                # Restraint
                fields['restr'] = self.data_dict.RESTRAINT_CODES.get(remaining_parts[1], remaining_parts[1])
                
                # Airbag
                fields['airbag'] = self.data_dict.AIRBAG_CODES.get(remaining_parts[2], remaining_parts[2])
                
                # Helmet
                fields['helmet'] = self.data_dict.HELMET_CODES.get(remaining_parts[3], remaining_parts[3])
            
            # Optional subsequent fields
            if len(remaining_parts) >= 6:
                # Sobriety of Last Drink
                fields['sol'] = self.data_dict.SOBRIETY_CODES.get(remaining_parts[4], remaining_parts[4])
            
            # Substance-related fields
            if len(remaining_parts) >= 8:
                # Alcohol specification and result
                fields['alc_spec'] = self.data_dict.SUBSTANCE_SPEC_CODES.get(remaining_parts[5], remaining_parts[5])
                fields['alc_result'] = self.data_dict.SUBSTANCE_RESULT_CODES.get(remaining_parts[6], remaining_parts[6])
                
                # Drug-related fields
                fields['drug_spec'] = self.data_dict.SUBSTANCE_SPEC_CODES.get(remaining_parts[7], remaining_parts[7])
                
                # Additional drug-related fields if available
                if len(remaining_parts) >= 10:
                    fields['drug_result'] = self.data_dict.SUBSTANCE_RESULT_CODES.get(remaining_parts[8], remaining_parts[8])
                    fields['drug_category'] = self.data_dict.SUBSTANCE_SPEC_CODES.get(remaining_parts[9], remaining_parts[9])
            
        except Exception as e:
            print(f"Error processing person description: {e}")
        
        return fields
    
    def save_json_to_gcs(self, bucket_name: str, data: Dict[str, Any], filename: str, prefix: str = '') -> str:
        """Save JSON data to Google Cloud Storage with section-based organization"""
        try:
            bucket_name = bucket_name.replace('gs://', '')
            bucket_parts = bucket_name.split('/')
            base_bucket = bucket_parts[0]
            
            if len(bucket_parts) > 1:
                additional_path = '/'.join(bucket_parts[1:])
                prefix = f"{additional_path}/{prefix}" if prefix else additional_path
            
            bucket = self.storage_client.bucket(base_bucket)
            full_blob_path = f"{prefix}/{filename}" if prefix else filename
            full_blob_path = full_blob_path.replace('//', '/')
            
            # Organize data by sections
            organized_data = {
                "document_text": data.get("text", ""),
                "sections": data.get("sections", {})
            }
            
            blob = bucket.blob(full_blob_path)
            blob.upload_from_string(
                json.dumps(organized_data, indent=2),
                content_type='application/json'
            )
            return f"gs://{base_bucket}/{full_blob_path}"
            
        except Exception as e:
            st.error(f"JSON Save Error: {str(e)}")
            raise

    def save_excel_to_gcs(self, bucket_name: str, data: Dict[str, Any], filename: str, prefix: str = '') -> str:
        """Save hierarchical data to Excel with multiple sheets and organized location sections"""
        try:
            # Create Excel writer with xlsxwriter engine
            with pd.ExcelWriter('temp_output.xlsx', engine='xlsxwriter') as writer:
                # Process each page
                for page in data.get("pages", []):
                    page_num = page["page_number"]
                    
                    # Process identification_location sections
                    id_locations = page.get("hierarchical_fields", {}).get("identification_location", [])
                    if id_locations:
                        sheet_name = f"P{page_num}_identification_location"[:31]
                        rows = []
                        
                        # Process each identification_location section
                        section_names = ["General Information", "Road of Crash", "Intersecting Road"]
                        
                        for idx, location in enumerate(id_locations):
                            # Add section header
                            if idx < len(section_names):
                                section_header = {
                                    "Page": page_num,
                                    "Level": "Section Header",
                                    "Type": section_names[idx],
                                    "Value": "",
                                    "Confidence": ""
                                }
                                rows.append(section_header)
                            
                            # Process fields within each section
                            # Initialize an empty dictionary to store street address components
                            street_address = {}

                            # Define eligible field types for street address components
                            eligible_types = ["block_num", "street_name", "street_prefix", "street_suffix"]

                            # Loop through child fields in the location dictionary
                            for field_type, field_entries in location.get("child_fields", {}).items():
                                # Convert field_type to lowercase for case-insensitive comparison
                                field_type_lower = field_type.lower()

                                # Loop through each entry in the field_entries list
                                for entry in field_entries:
                                    # If the field type is not eligible, add it to the rows list
                                    if field_type_lower not in eligible_types:
                                        field_row = {
                                            "Page": page_num,
                                            "Level": "Field",
                                            "Type": field_type,
                                            "Value": self.match_string_for_boolean(field_type, entry.get("value", "")),
                                            "Confidence": f"{entry.get('confidence', 0):.2%}"
                                        }
                                        rows.append(field_row)
                                    else:
                                        # If the field type is 'street_suffix', construct the full street address
                                        if field_type_lower == "street_suffix":
                                            # Construct the full street address using components from street_address
                                            full_address = (
                                                f'{street_address.get("block_num", "")} '
                                                f'{street_address.get("street_prefix", "")} '
                                                f'{street_address.get("street_name", "")} '
                                                f'{entry.get("value", "")}'
                                            ).strip()  # Remove any extra spaces

                                            # Add the full street address to the rows list
                                            field_row = {
                                                "Page": page_num,
                                                "Level": "Field",
                                                "Type": "street_address",
                                                "Value": full_address,
                                                "Confidence": f"{entry.get('confidence', 0):.2%}"
                                            }
                                            rows.append(field_row)
                                        else:
                                            # Store the value in the street_address dictionary for later use
                                            street_address[field_type_lower] = entry.get("value", "")
                                    
                            
                            # Add separator after each section
                            separator_row = {
                                "Page": page_num,
                                "Level": "Separator",
                                "Type": "",
                                "Value": "",
                                "Confidence": ""
                            }
                            rows.append(separator_row)
                        
                        if rows:
                            df = pd.DataFrame(rows)
                            df.to_excel(writer, sheet_name=sheet_name, index=False)
                            
                            # Format the worksheet
                            worksheet = writer.sheets[sheet_name]
                            workbook = writer.book
                            
                            # Create formats
                            header_format = workbook.add_format({
                                'bold': True,
                                'bg_color': '#D3D3D3',
                                'align': 'center'
                            })
                            
                            separator_format = workbook.add_format({
                                'bottom': 1
                            })
                            
                            # Apply formats
                            for row_idx, row in enumerate(rows, 1):
                                if row.get('Level') == 'Section Header':
                                    worksheet.set_row(row_idx, None, header_format)
                                elif row.get('Level') == 'Separator':
                                    worksheet.set_row(row_idx, None, separator_format)
                            
                            # Adjust column widths
                            self._adjust_column_widths(writer, sheet_name, df)
                    
                    # Process other sections (vehicle_driver_persons, etc.)
                    for parent_type, parent_entities in page.get("hierarchical_fields", {}).items():
                        # Skip identification_location as it's already processed
                        if parent_type == 'identification_location':
                            continue
                            
                        # Tracking unique identifiers for sections
                        section_unique_trackers = {}
                        
                        if parent_type == 'vehicle_driver_persons':
                            # Create a separate sheet for each parent entity
                            for parent_idx, parent_entity in enumerate(parent_entities, 1):
                                sheet_name = f"P{page_num}_vehicle_driver_{parent_idx}"[:31]
                                rows = []
                                
                                # Add parent information
                                parent_row = {
                                    "Page": page_num,
                                    "Level": "Parent",
                                    "Type": parent_type,
                                    "Value": parent_entity.get('value', ''),
                                    "Confidence": f"{parent_entity.get('confidence', 0):.2%}"
                                }
                                rows.append(parent_row)
                                
                                # Process child fields
                                for child_type, child_entries in parent_entity.get("child_fields", {}).items():
                                    if child_type == 'person_num':
                                        for person_idx, child_entry in enumerate(child_entries, 1):
                                            # Add person header
                                            person_header_row = {
                                                "Page": page_num,
                                                "Level": "Person Header",
                                                "Type": f"Person {person_idx}",
                                                "Value": f"Person {person_idx} Details",
                                                "Confidence": ""
                                            }
                                            rows.append(person_header_row)
                                            
                                            # Process person entities
                                            for entity in child_entry.get("entities", []):
                                                entity_row = {
                                                    "Page": page_num,
                                                    "Level": "Entity",
                                                    "Type": str(entity.get('type', '')).replace('_', f'{person_idx}_'),
                                                    "Value": entity.get('value', ''),
                                                    "Confidence": f"{entity.get('confidence', 0):.2%}"
                                                }
                                                rows.append(entity_row)
                                            
                                            # Add separator
                                            rows.append({
                                                "Page": page_num,
                                                "Level": "Separator",
                                                "Type": "",
                                                "Value": "",
                                                "Confidence": ""
                                            })
                                    else:
                                        # Process other child fields
                                        for child_entry in child_entries:
                                            child_row = {
                                                "Page": page_num,
                                                "Level": "Child",
                                                "Type": child_type,
                                                "Value": self.match_string_for_boolean(child_type, child_entry.get('value', '')),
                                                "Confidence": f"{child_entry.get('confidence', 0):.2%}"
                                            }
                                            rows.append(child_row)
                                
                                if rows:
                                    df = pd.DataFrame(rows)
                                    df.to_excel(writer, sheet_name=sheet_name, index=False)
                                    
                                    # Format worksheet
                                    worksheet = writer.sheets[sheet_name]
                                    workbook = writer.book
                                    header_format = workbook.add_format({
                                        'bold': True,
                                        'bg_color': '#D3D3D3',
                                        'align': 'center'
                                    })
                                    
                                    separator_format = workbook.add_format({
                                        'bottom': 1
                                    })
                                    
                                    for row_idx, row in enumerate(rows, 1):
                                        if row.get('Level') == 'Person Header':
                                            worksheet.set_row(row_idx, None, header_format)
                                        elif row.get('Level') == 'Separator':
                                            worksheet.set_row(row_idx, None, separator_format)
                                    
                                    self._adjust_column_widths(writer, sheet_name, df)
                        else:
                            # Handle other section types
                            if parent_type not in section_unique_trackers:
                                section_unique_trackers[parent_type] = 0
                            section_unique_trackers[parent_type] += 1
                            
                            sheet_name = f"P{page_num}_{parent_type}_{section_unique_trackers[parent_type]}"[:31]
                            rows = []
                            
                            for parent_entity in parent_entities:
                                parent_row = {
                                    "Page": page_num,
                                    "Level": "Parent",
                                    "Type": parent_type,
                                    "Value": parent_entity.get('value', ''),
                                    "Confidence": f"{parent_entity.get('confidence', 0):.2%}"
                                }
                                rows.append(parent_row)
                                
                                for child_type, child_entries in parent_entity.get("child_fields", {}).items():
                                    for child_entry in child_entries:
                                        child_row = {
                                            "Page": page_num,
                                            "Level": "Child",
                                            "Type": child_type,
                                            "Value": self.match_string_for_boolean(child_type, child_entry.get('value', '')),
                                            "Confidence": f"{child_entry.get('confidence', 0):.2%}"
                                        }
                                        rows.append(child_row)
                                        
                                        for entity in child_entry.get("entities", []):
                                            entity_row = {
                                                "Page": page_num,
                                                "Level": "Entity",
                                                "Type": str(entity.get('type', '')).replace('_', f'{person_idx}_'),
                                                "Value": entity.get('value', ''),
                                                "Confidence": f"{entity.get('confidence', 0):.2%}"
                                            }
                                            rows.append(entity_row)
                            
                            if rows:
                                df = pd.DataFrame(rows)
                                df.to_excel(writer, sheet_name=sheet_name, index=False)
                                self._adjust_column_widths(writer, sheet_name, df)
            
            # Upload to GCS
            bucket_name = bucket_name.replace('gs://', '')
            bucket = self.storage_client.bucket(bucket_name)
            
            full_blob_path = f"{prefix}/{filename}" if prefix else filename
            full_blob_path = full_blob_path.replace('//', '/')
            
            blob = bucket.blob(full_blob_path)
            blob.upload_from_filename('temp_output.xlsx')
            
            # Clean up temporary file
            os.remove('temp_output.xlsx')
            
            return f"gs://{bucket_name}/{full_blob_path}"
            
        except Exception as e:
            st.error(f"Excel Save Error: {str(e)}")
            # Clean up temp file if it exists
            if os.path.exists('temp_output.xlsx'):
                os.remove('temp_output.xlsx')
            raise

    def _process_section_data(self, section_name: str, entities: List[Dict], fields: Union[List[str], Dict]) -> pd.DataFrame:
        """
        Process section data into a DataFrame with hierarchical structure
        
        Args:
            section_name (str): Name of the section being processed
            entities (List[Dict]): List of entities from the document
            fields (Union[List[str], Dict]): Hierarchy of fields to extract
        
        Returns:
            pd.DataFrame: Processed entities with hierarchical information
        """
        def _extract_hierarchical_entities(
            current_entities: List[Dict], 
            current_fields: Union[List[str], Dict], 
            parent_field: str = ''
        ) -> List[Dict]:
            """
            Recursively extract entities based on the field hierarchy
            
            Args:
                current_entities (List[Dict]): Entities to process
                current_fields (Union[List[str], Dict]): Fields to extract
                parent_field (str, optional): Parent field name
            
            Returns:
                List[Dict]: Extracted hierarchical entities
            """
            extracted_entities = []
            
            # Handle list of simple fields
            if isinstance(current_fields, list):
                for entity in current_entities:
                    entity_type = str(entity.get("type", "")).lower()
                    
                    # Check if entity type matches any of the fields
                    if entity_type in [str(f).lower() for f in current_fields]:
                        extracted_entities.append({
                            "parent_field": parent_field,
                            "type": entity_type,
                            "value": str(entity.get("value", "")),
                            "confidence": f"{entity.get('confidence', 0):.2%}",
                            "page_number": entity.get("page_number", "")
                        })
            
            # Handle nested dictionary structure
            elif isinstance(current_fields, dict):
                for field, subfields in current_fields.items():
                    # Convert field to string and lowercase
                    field_str = str(field).lower()
                    
                    # Find entities matching the current field
                    matching_entities = [
                        e for e in current_entities 
                        if str(e.get("type", "")).lower() == field_str
                    ]
                    
                    # Add parent field entry if matching entities exist
                    if matching_entities:
                        # Add the parent field entry
                        extracted_entities.append({
                            "parent_field": parent_field,
                            "type": field_str,
                            "value": "",
                            "confidence": f"{matching_entities[0].get('confidence', 0):.2%}",
                            "page_number": matching_entities[0].get("page_number", "")
                        })
                        
                        # Recursively process subfields
                        extracted_entities.extend(
                            _extract_hierarchical_entities(
                                matching_entities, 
                                subfields, 
                                parent_field=field_str
                            )
                        )
            
            return extracted_entities
        
        # Main processing: extract entities based on fields
        try:
            processed_rows = _extract_hierarchical_entities(entities, fields)
            
            # Convert to DataFrame, return empty DataFrame if no rows
            return pd.DataFrame(processed_rows) if processed_rows else pd.DataFrame()
        
        except Exception as e:
            # Log any unexpected errors during processing
            print(f"Error processing section {section_name}: {e}")
            return pd.DataFrame()

    def _adjust_column_widths(self, writer, sheet_name, df):
        """Adjust column widths in Excel worksheet"""
        worksheet = writer.sheets[sheet_name]
        for idx, col in enumerate(df.columns):
            # Get maximum length of column items
            max_length = max(
                df[col].astype(str).apply(len).max(),
                len(str(col))
            ) + 2
            worksheet.set_column(idx, idx, min(max_length, 50))  # Cap width at 50

    def _get_field_hierarchy(self) -> Dict[str, Union[List[str], Dict]]:
        """Define the hierarchical structure of fields"""
        return {
            'charges': {
                'unit_num': ['charge', 'citation_ref_num', 'person_num_charges', 'unit_num_charges']
            },
            'cmv': [
                'actual_gross_weight', 'bus_type_cmv', 'capacity_cmv', 'cargo_body_type',
                'carrier_corp_name', 'carrier_id_num', 'carrier_id_type_cmv', 
                'carrier_primary_address', 'cmv_disabling_damage', 'disabling_damage_cmv',
                'hazmat_class_num', 'hazmat_id_num', 'hazmat_released', 'intermodal_shipping',
                'lbs_cmv', 'rgvw_gvwr', 'rgvw_gvwr_tick_box', 'sequence_event_1',
                'sequence_event_2', 'sequence_event_3', 'sequence_event_4', 'total_num_axies',
                'transporting_hazardous_material_cmv', 'trlr_type', 'unit_num_cmv',
                'veh_oper_cmv', 'veh_type_cmv'
            ],
            'damage': {
                'damaged_property_other_than_vehicle': [
                    'damaged_property', 'owner_address_damage', 'owner_name_damage'
                ]
            },
            'disposition_of_injured_killed': {
                'unit_num_disposition': [
                    'date_of_death', 'person_num_disposition', 'taken_by', 'taken_to',
                    'time_of_death', 'unit_num_disp'
                ]
            },
            'factors_conditions': {
                'unit_contributing_factors': [
                    'contributing_contributing_factors', 'contributing_vehicle_defects',
                    'entering_roads', 'light_cond', 'may_have_contrib_vehicle_defects',
                    'may_have_contributing_factors', 'roadway_alignment', 'roadway_type',
                    'surface_condition', 'traffic_control', 'unit_num_contributing',
                    'weather_cond'
                ]
            },
            'identification_location': [
                'block_num', 'case_id', 'city_name', 'const_zone', 'country_name',
                'crash_damage_1000', 'crash_date', 'crash_time', 'dir_from_int_or_ref_marker',
                'dir_of_traffic', 'distance_from_int_of_ref_marker', 'hwy_num', 'latitude',
                'local_use', 'longitude', 'outside_city_limit', 'rdwy_part', 'rdwy_sys',
                'ref_marker', 'rrx_num', 'speed_limit', 'street_desc', 'street_name',
                'street_prefix', 'street_suffix', 'worker_present'
            ],
            'investigator': [
                'agency_name', 'date_arrived', 'date_notified', 'date_roadway',
                'date_scene_cleared', 'how_notified', 'id_num_investigator',
                'investigation_complete', 'investigator_name', 'ori_num', 'report_date',
                'service_region_da', 'time_arrived', 'time_notified', 'time_roadway',
                'time_scene_cleared'
            ],
            'narrative': ['investigator_narrative_opinion'],
            'vehicle_driver_persons': [
                'address', 'autonomous_level_engaged', 'autonomous_unit', 'body_style',
                'cdl_end', 'dl_class', 'dl_id_num', 'dl_id_state', 'dl_id_type', 'dl_rest',
                'dob', 'fin_resp_name', 'fin_resp_number', 'fin_resp_phone_num',
                'fin_resp_type', 'hit_and_run', 'lp_num', 'lp_state', 'owner_address',
                'owner_lesse_tick_box', 'owner_name', 'parked_vehicle',
                'proof_of_fin_resp', 'towed_by', 'towed_to', 'unit_desc', 'unit_num',
                'veh_color', 'veh_make', 'veh_model', 'veh_year',
                'vehicle_damage_rating', 'vehicle_damage_rating2', 'vin', 
                {
                    'person_num': [
                        'person_description', 'person_name', 'person_num1',
                        'person_seat_position', 'person_type'
                    ]
                }
            ]
        }

    def _adjust_column_widths(self, writer, sheet_name, df):
        """Adjust column widths in Excel worksheet"""
        worksheet = writer.sheets[sheet_name]
        for idx, col in enumerate(df.columns):
            # Get maximum length of column items
            max_length = max(
                df[col].astype(str).apply(len).max(),
                len(str(col))
            ) + 2
            worksheet.set_column(idx, idx, min(max_length, 50))  # Cap width at 50

    def process_document_page_by_page(
        self, 
        input_file_path: str, 
        processor_id: str,
        cleanup: bool = True
    ) -> Dict[str, Any]:
        """
        Process document pages concurrently using ThreadPoolExecutor
        
        Args:
            input_file_path (str): Path to the input PDF file
            processor_id (str): Document AI processor ID
            cleanup (bool): Whether to remove temporary page files after processing
        
        Returns:
            Dict[str, Any]: Processed document results
        """
        from concurrent.futures import ThreadPoolExecutor, as_completed
        import concurrent.futures
        
        # Split PDF into individual page files
        page_splitter = DocumentPageSplitter(input_file_path)
        page_files = page_splitter.split_pdf_pages()
        
        # Initialize document result structure
        full_document_result = {
            "text": "",
            "pages": []
        }
        
        # Create progress tracking
        progress_bar = st.progress(0)
        total_pages = len(page_files)
        progress_text = st.empty()
        
        try:
            # Determine optimal number of workers
            max_workers = min(10, total_pages)
            
            # Use ThreadPoolExecutor for concurrent processing
            with ThreadPoolExecutor(max_workers=max_workers) as executor:
                # Submit processing tasks for each page
                future_to_page = {
                    executor.submit(
                        self.process_page, 
                        processor_id=processor_id, 
                        file_path=page_file, 
                        page_number=i
                    ): i 
                    for i, page_file in enumerate(page_files, 1)
                }
                
                # Process completed futures in order
                processed_pages = [None] * total_pages
                
                # Collect results as they complete
                for future in as_completed(future_to_page):
                    page_num = future_to_page[future]
                    try:
                        # Update progress
                        progress_text.text(f"Processing page {page_num} of {total_pages}")
                        progress_bar.progress(page_num / total_pages)
                        
                        # Process the page
                        processed_page = future.result()
                        
                        # Prepare page data
                        page_data = {
                            "page_number": page_num,
                            "text": processed_page.get('text', ''),
                            "hierarchical_fields": {}
                        }
                        
                        # Process each section
                        for section, entities in processed_page.get('sections', {}).items():
                            if not entities:
                                continue
                            
                            # Initialize section in hierarchical fields if not exists
                            if section not in page_data["hierarchical_fields"]:
                                page_data["hierarchical_fields"][section] = []
                            
                            # Process each entity in the section
                            for entity in entities:
                                parent_entry = {
                                    "type": entity["type"],
                                    "value": entity.get('value', ''),
                                    "confidence": entity.get('confidence', 0),
                                    "child_fields": {}
                                }
                                
                                # Process child entities
                                for child in entity.get("child_entities", []):
                                    child_type = child["type"]
                                    if child_type not in parent_entry["child_fields"]:
                                        parent_entry["child_fields"][child_type] = []
                                    
                                    child_entry = {
                                        "type": child_type,
                                        "value": child.get('value', ''),
                                        "confidence": child.get('confidence', 0),
                                        "entities": []
                                    }
                                    
                                    # Process grandchild entities
                                    for grandchild in child.get("child_entities", []):
                                        entity_entry = {
                                            "type": grandchild["type"],
                                            "value": grandchild.get('value', ''),
                                            "confidence": grandchild.get('confidence', 0)
                                        }
                                        child_entry["entities"].append(entity_entry)
                                    
                                    parent_entry["child_fields"][child_type].append(child_entry)
                                
                                # Add parent entry to appropriate section
                                page_data["hierarchical_fields"][section].append(parent_entry)
                        
                        # Store page in the correct order
                        processed_pages[page_num - 1] = page_data
                    
                    except Exception as e:
                        st.error(f"Error processing page {page_num}: {str(e)}")
                        # Store None for failed pages to maintain order
                        processed_pages[page_num - 1] = None
                
                # Filter out failed pages and add to final result
                full_document_result["pages"] = [
                    page for page in processed_pages if page is not None
                ]
                
                # Combine text from all pages
                full_document_result["text"] = '\n'.join(
                    page.get('text', '') for page in full_document_result["pages"]
                )
        
        except concurrent.futures.CancelledError:
            st.error("Document processing was cancelled")
            raise
        
        except Exception as e:
            st.error(f"Error in concurrent document processing: {str(e)}")
            raise
        
        finally:
            # Clean up progress indicators
            progress_bar.empty()
            progress_text.empty()
            
            # Remove temporary page files if cleanup is requested
            if cleanup:
                for page_file in page_files:
                    try:
                        os.remove(page_file)
                    except Exception as cleanup_error:
                        st.warning(f"Could not remove temporary file {page_file}: {cleanup_error}")
        
        return full_document_result

    def display_document_results(self, document_result: Dict[str, Any]):
        """Display document results with a flat hierarchy structure"""
        # Remove the duplicate "Document Analysis Results" header
        
        for page in document_result.get("pages", []):
            page_num = page["page_number"]
            with st.expander(f"Page {page_num}"):
                # Create sections for different parent types
                for parent_type, parent_entities in page.get("hierarchical_fields", {}).items():
                    if parent_entities:  # Only show sections with data
                        st.subheader(f"Section: {parent_type.replace('_', ' ').title()}")
                        
                        # Create tabs for each parent entity
                        if len(parent_entities) > 1:
                            parent_tabs = st.tabs([f"Entity {i+1}" for i in range(len(parent_entities))])
                        else:
                            parent_tabs = [st.container()]
                        
                        for parent_idx, (parent_entity, tab) in enumerate(zip(parent_entities, parent_tabs)):
                            with tab:
                                # Show parent entity information
                                if parent_entity.get('value'):
                                    st.markdown(f"**Value:** {parent_entity['value']}")
                                st.markdown(f"**Confidence:** {parent_entity['confidence']:.2%}")
                                
                                # Process child fields
                                child_fields = parent_entity.get("child_fields", {})
                                if child_fields:
                                    for child_type, child_entries in child_fields.items():
                                        if child_entries:
                                            st.markdown(f"### {child_type.replace('_', ' ').title()}")
                                            
                                            # Create DataFrame for child entries and their entities
                                            all_data = []
                                            
                                            for child_entry in child_entries:
                                                # Add child entry data
                                                if child_entry.get('value'):
                                                    child_row = {
                                                        "Level": "Child Field",
                                                        "Type": child_type,
                                                        "Value": child_entry['value'],
                                                        "Confidence": f"{child_entry['confidence']:.2%}"
                                                    }
                                                    all_data.append(child_row)
                                                
                                                # Add entity data
                                                for entity in child_entry.get("entities", []):
                                                    entity_row = {
                                                        "Level": "Entity",
                                                        "Type": entity['type'],
                                                        "Value": entity['value'],
                                                        "Confidence": f"{entity['confidence']:.2%}"
                                                    }
                                                    all_data.append(entity_row)
                                            
                                            if all_data:
                                                df = pd.DataFrame(all_data)
                                                st.dataframe(
                                                    df,
                                                    use_container_width=True,
                                                    hide_index=True
                                                )
                                
                                st.markdown("---")
                    
                    # Add a message if no entities found
                    if not page.get("hierarchical_fields"):
                        st.info("No entities found on this page")

    def save_to_gcs_as_json(self, bucket_name: str, data: Dict[str, Any], filename: str, prefix: str = '') -> str:
        """
        Save the document processing results as JSON to Google Cloud Storage
        
        Args:
            bucket_name (str): Name of the GCS bucket
            data (Dict[str, Any]): Document processing results
            filename (str): Name of the file to save
            prefix (str, optional): Folder prefix in the bucket
            
        Returns:
            str: GCS URI of the saved JSON file
        """
        try:
            # Remove 'gs://' if present
            bucket_name = bucket_name.replace('gs://', '')
            
            # Create storage client
            bucket = self.storage_client.bucket(bucket_name)
            
            # Prepare the full blob path
            json_filename = filename.replace('.xlsx', '.json')
            full_blob_path = f"{prefix}/{json_filename}" if prefix else json_filename
            full_blob_path = full_blob_path.replace('//', '/')
            
            # Create JSON blob
            blob = bucket.blob(full_blob_path)
            
            # Convert data to JSON string with proper formatting
            json_str = json.dumps(data, indent=2, ensure_ascii=False)
            
            # Upload JSON to GCS
            blob.upload_from_string(
                json_str,
                content_type='application/json'
            )
            
            return f"gs://{bucket_name}/{full_blob_path}"
            
        except Exception as e:
            st.error(f"Error saving JSON to GCS: {str(e)}")
            raise

def download_file_from_gcs(bucket_name: str, source_blob_name: str) -> bytes:
    """
    Download a file from Google Cloud Storage
    
    Args:
        bucket_name (str): Name of the GCS bucket
        source_blob_name (str): Path to the file in the bucket
    
    Returns:
        bytes: File contents
    """
    # Remove 'gs://' if present
    bucket_name = bucket_name.replace('gs://', '')
    
    # Create storage client
    storage_client = storage.Client()
    
    # Get the bucket and blob
    bucket = storage_client.bucket(bucket_name)
    blob = bucket.blob(source_blob_name)
    
    # Download the file
    return blob.download_as_bytes()

def main():
    st.title("Document AI PDF Extraction")
    
    # Initialize session state variables
    if 'document_result' not in st.session_state:
        st.session_state.document_result = None
    if 'excel_output_filename' not in st.session_state:
        st.session_state.excel_output_filename = None
    if 'output_bucket' not in st.session_state:
        st.session_state.output_bucket = PROJECT_CONFIG['output_bucket']
    if 'processing_complete' not in st.session_state:
        st.session_state.processing_complete = False
    
    # File upload
    uploaded_file = st.file_uploader("Choose a PDF document", type=['pdf'])
    
    # Process button
    if st.button("Process Document"):
        if uploaded_file is not None:
            try:
                st.session_state.processing_complete = False
                
                # Initialize processor
                processor = DocumentAIProcessor(
                    project_id=PROJECT_CONFIG['project_id'],
                    location=PROJECT_CONFIG['location']
                )
                
                # Generate unique filename
                timestamp = datetime.now().strftime("%Y%m%d_%H%M%S")
                original_filename = uploaded_file.name
                base_name, ext = os.path.splitext(original_filename)
                output_filename = f"{base_name}_{timestamp}"
                
<<<<<<< HEAD
                # Save uploaded file temporarily
                with open(input_filename, "wb") as f:
                    f.write(uploaded_file.getvalue())

                # Upload file to GCS first
                input_gcs_uri = processor.upload_to_gcs(
                    bucket_name=PROJECT_CONFIG['input_bucket'],
                    source_file_path=input_filename,  # Changed from source_file to source_file_path
                    destination_blob_name=input_filename,
                    prefix="prod-input"
                )
=======
                # Save uploaded file to a temporary directory
                input_filename = ''
                with tempfile.NamedTemporaryFile(delete=False, suffix=".pdf", dir=".") as temp_file:
                    temp_file.write(uploaded_file.getvalue())
                    input_filename = temp_file.name
                os.remove(temp_file)
>>>>>>> e3c5a494
                
                # Process document
                print(f'path : {input_filename}')
                st.session_state.document_result = processor.process_document_page_by_page(
                    input_file_path=input_filename,
                    processor_id=PROJECT_CONFIG['processor_id']
                )
                
                # Save JSON to GCS first
                processor.save_to_gcs_as_json(
                    bucket_name=PROJECT_CONFIG['output_bucket'],
                    data=st.session_state.document_result,
                    filename=output_filename,
                    prefix="prod-output"
                )
                
                # Then save Excel
                excel_gcs_uri = processor.save_excel_to_gcs(
                    bucket_name=PROJECT_CONFIG['output_bucket'],
                    data=st.session_state.document_result,
                    filename=f"{output_filename}.xlsx",
                    prefix="prod-output"
                )
                
                st.session_state.excel_output_filename = f"prod-output/{output_filename}.xlsx"  # Updated path
                st.session_state.excel_gcs_uri = excel_gcs_uri
                st.session_state.processing_complete = True
                
                st.success("Document processed successfully!")
                processor.display_document_results(st.session_state.document_result)
                
            except Exception as e:
                st.error(f"Error processing document: {str(e)}")
                st.session_state.processing_complete = False
            finally:
                # Clean up
                if os.path.exists(input_filename):
                    os.remove(input_filename)
        else:
            st.warning("Please upload a PDF document")
    
    # Only show results once
    if st.session_state.document_result is not None:
        processor = DocumentAIProcessor(
            project_id=PROJECT_CONFIG['project_id'],
            location=PROJECT_CONFIG['location']
        )
        # Remove the duplicate header
        st.markdown("## Document Analysis Results")
        processor.display_document_results(st.session_state.document_result)
    
    # Add Excel download button if processing is complete
    if st.session_state.processing_complete:
        try:
            excel_bytes = download_file_from_gcs(
                bucket_name=st.session_state.output_bucket,
                source_blob_name=st.session_state.excel_output_filename
            )
            
            st.download_button(
                label="📥 Download Excel Report",
                data=excel_bytes,
                file_name=os.path.basename(st.session_state.excel_output_filename),
                mime="application/vnd.openxmlformats-officedocument.spreadsheetml.sheet"
            )
        except Exception as e:
            st.error(f"Error preparing download: {str(e)}")

if __name__ == "__main__":
    main()<|MERGE_RESOLUTION|>--- conflicted
+++ resolved
@@ -1253,26 +1253,9 @@
                 base_name, ext = os.path.splitext(original_filename)
                 output_filename = f"{base_name}_{timestamp}"
                 
-<<<<<<< HEAD
-                # Save uploaded file temporarily
+                # Save uploaded file
                 with open(input_filename, "wb") as f:
                     f.write(uploaded_file.getvalue())
-
-                # Upload file to GCS first
-                input_gcs_uri = processor.upload_to_gcs(
-                    bucket_name=PROJECT_CONFIG['input_bucket'],
-                    source_file_path=input_filename,  # Changed from source_file to source_file_path
-                    destination_blob_name=input_filename,
-                    prefix="prod-input"
-                )
-=======
-                # Save uploaded file to a temporary directory
-                input_filename = ''
-                with tempfile.NamedTemporaryFile(delete=False, suffix=".pdf", dir=".") as temp_file:
-                    temp_file.write(uploaded_file.getvalue())
-                    input_filename = temp_file.name
-                os.remove(temp_file)
->>>>>>> e3c5a494
                 
                 # Process document
                 print(f'path : {input_filename}')
